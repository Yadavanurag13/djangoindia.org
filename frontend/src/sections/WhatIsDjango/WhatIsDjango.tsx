'use client'

import Image from 'next/image'
import { DataCard } from '@components'
import useWidth from '@/hooks/useWidth'
import { LearnMoreDialog } from '@containers'

const WhatIsDjango = () => {
  const width = useWidth()
  return (
    <section className='w-full h-auto relative bg-[#f9f4ee] overflow-hidden'>
      <section className="w-full min-h-[500px] md:min-h-[650px] lg:min-h-[750px] relative bg-[url('/whatIsDjango/Curve.svg')] bg-cover bg-no-repeat">
        <Image
          src='/whatIsDjango/elipse.svg'
          width={1440}
          height={600}
          alt='hero'
          className='absolute z-10 object-cover w-full'
        />
        <div className='flex flex-col md:flex-row w-full h-full relative pt-20 md:pt-24 lg:pt-32'>
          {/* Left Text Section */}
          <div className='flex flex-col w-full md:w-1/2 p-2 relative z-20'>
            <div className='flex flex-col h-full justify-center md:pl-5 lg:pl-10 gap-6 md:gap-8 items-start'>
              <div className='h-16 relative'>
                <Image
                  src='/whatIsDjango/lines.svg'
                  width={30}
                  height={42}
                  alt='Description of the image'
                  className='absolute mx-auto scale-75 md:scale-90'
                />
                <div className='text-2xl md:text-3xl lg:text-4xl pl-8 pt-6 font-black text-[#06038D] archivo'>
                  What is Django India?
                </div>
              </div>
<<<<<<< HEAD
              <p className='w-full md:max-w-[600px] text-sm md:text-lg lg:text-2xl pl-8 text-black font-medium'>
                A vibrant community of Django developers, primarily from India.
                It unites passionate individuals who are eager to learn, share
                knowledge, and collaborate on innovative projects. Through our
                meetups, workshops, and online events, members actively
                contribute to the growth of the Django ecosystem in India.
=======
              <p className='w-full md:max-w-[600px] text-sm  md:text-2xl pl-8  text-black font-medium'>
              A vibrant community of Django developers, primarily from India.
              It unites passionate individuals who are eager to learn, share knowledge, and collaborate
              on innovative projects. Through our meetups, workshops, and online events, members actively
              contribute to the growth of the Django ecosystem in India.
>>>>>>> 3cc99e83
              </p>
              <div className='z-20 pl-8'>
                <LearnMoreDialog/>
              </div>
            </div>
          </div>

          {/* Right Image Section */}
          <div className='absolute md:relative w-full md:w-1/2 h-full flex items-center justify-center md:items-end md:justify-end'>
            <div className='relative'>
              <Image
                src='/whatIsDjango/mandala.svg'
                width={width >= 768 ? 490 : width >= 400 ? 350 : 300}
                height={500}
                alt='Description of the image'
                className='object-contain scale-75 md:scale-90 rotate opacity-15 md:opacity-100 md:mb-10 md:mr-10'
              />
              {/* Logo positioned at the center of mandala */}
              <div className='absolute top-1/2 left-1/2 transform -translate-x-1/2 -translate-y-1/2 hidden md:block'>
                <Image
                  src='/whatIsDjango/Logo.svg'
                  width={150}
                  height={62}
                  alt='Django India Logo'
                  className='object-contain scale-75 md:scale-90 lg:scale-100'
                />
              </div>
            </div>
          </div>
        </div>
      </section>
      <DataCard />
    </section>
  )
}

export default WhatIsDjango<|MERGE_RESOLUTION|>--- conflicted
+++ resolved
@@ -33,20 +33,12 @@
                   What is Django India?
                 </div>
               </div>
-<<<<<<< HEAD
               <p className='w-full md:max-w-[600px] text-sm md:text-lg lg:text-2xl pl-8 text-black font-medium'>
                 A vibrant community of Django developers, primarily from India.
                 It unites passionate individuals who are eager to learn, share
                 knowledge, and collaborate on innovative projects. Through our
                 meetups, workshops, and online events, members actively
                 contribute to the growth of the Django ecosystem in India.
-=======
-              <p className='w-full md:max-w-[600px] text-sm  md:text-2xl pl-8  text-black font-medium'>
-              A vibrant community of Django developers, primarily from India.
-              It unites passionate individuals who are eager to learn, share knowledge, and collaborate
-              on innovative projects. Through our meetups, workshops, and online events, members actively
-              contribute to the growth of the Django ecosystem in India.
->>>>>>> 3cc99e83
               </p>
               <div className='z-20 pl-8'>
                 <LearnMoreDialog/>

'use client'

import Image from 'next/image'
import { Button } from '@components'
import useWidth from '@/hooks/useWidth'

const WhatIsDjango = () => {
  const width = useWidth()
  return (
    <section className='w-full h-auto relative bg-[#f9f4ee]'>
      <section className="w-full h-[600px] relative bg-[url('/whatIsDjango/Curve.svg')] bg-cover bg-no-repeat">
        {/* You can add more content here if needed */}
        <Image
          src='/whatIsDjango/elipse.svg'
          width={1440}
          height={600}
          alt='hero'
          className='absolute z-10 object-cover w-full'
        ></Image>
        <div className='flex flex-row w-full h-auto relative'>
          {/* Left Text Section */}
          <div className='flex flex-col mt-20 md:mt-0 w-full md:w-1/2 p-2'>
            {/* Add your text content here */}
            <div className='flex flex-col h-full justify-center md:pl-10 gap-8 items-start'>
              <div className='h-16'>
                <div>
                  <Image
                    src='/whatIsDjango/lines.svg'
                    width={30} // Adjust the width according to your need
                    height={42} // Adjust the height according to your need
                    alt='Description of the image'
                    className='absolute mx-auto scale-90'
                  />
                  <div className='text-2xl md:text-4xl pl-8 pt-6 font-black text-[#06038D] archivo'>
                    What is Django India?
                  </div>
                </div>
              </div>
              <p className='w-full md:max-w-[600px] text-sm  md:text-2xl pl-8  text-black font-medium'>
<<<<<<< HEAD
                Django India is a community of django developers, especially
                from India. It brings together a passionate community eager to
                learn, share knowledge, and collaborate on exciting projects.
                Through meetups, workshops, and online events, members actively
                contribute with an aim to grow the Django ecosystem in India.
=======
              A vibrant community of Django developers, primarily from India. 
              It unites passionate individuals who are eager to learn, share knowledge, and collaborate 
              on innovative projects. Through our meetups, workshops, and online events, members actively 
              contribute to the growth of the Django ecosystem in India.
>>>>>>> bca3effc
              </p>
              <div className='z-20 pl-8'>
                <Button>Learn More</Button>
              </div>
            </div>
          </div>

          {/* Right Image Section */}
          <div className='opacity-15 mt-20 md:mt-0 p-4 left-0 right-0 absolute md:relative md:w-1/2 md:opacity-100'>
            {/* Add your Image component or img tag here */}
            <div className='overflow-hidden'>
              <Image
                src='/whatIsDjango/mandala.svg'
                width={width >= 500 ? 490 : width >= 400 ? 350 :300}
                height={500}
                alt='Description of the image'
                className='object-contain mx-auto md:ml-20 scale-90 rotate'
              />
            </div>
            <Image
              src='/whatIsDjango/Logo.svg'
              width={250}
              height={104}
              alt='Description of the image'
              className='absolute z-20 top-64 left-56 object-contain scale-90 hidden md:block'
            />
          </div>
        </div>
      </section>
    </section>
  )
}

export default WhatIsDjango<|MERGE_RESOLUTION|>--- conflicted
+++ resolved
@@ -37,18 +37,10 @@
                 </div>
               </div>
               <p className='w-full md:max-w-[600px] text-sm  md:text-2xl pl-8  text-black font-medium'>
-<<<<<<< HEAD
-                Django India is a community of django developers, especially
-                from India. It brings together a passionate community eager to
-                learn, share knowledge, and collaborate on exciting projects.
-                Through meetups, workshops, and online events, members actively
-                contribute with an aim to grow the Django ecosystem in India.
-=======
               A vibrant community of Django developers, primarily from India. 
               It unites passionate individuals who are eager to learn, share knowledge, and collaborate 
               on innovative projects. Through our meetups, workshops, and online events, members actively 
               contribute to the growth of the Django ecosystem in India.
->>>>>>> bca3effc
               </p>
               <div className='z-20 pl-8'>
                 <Button>Learn More</Button>

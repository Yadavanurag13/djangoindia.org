--- conflicted
+++ resolved
@@ -22,27 +22,18 @@
     resolver: yupResolver(SUBSCRIBER_FORM_SCHEMA),
   })
 
-<<<<<<< HEAD
-  const onSubmit: SubmitHandler<NewsletterForm> = async (data) => {
-    const res = await fetchData<{ message: string }>(API_ENDPOINTS.newsletter, {
-=======
   const onSubmit: SubmitHandler<SubscriberForm> = async (data) => {
     const res = await fetchData<{ message: string }>(API_ENDPOINTS.subscriber, {
->>>>>>> bca3effc
       method: 'POST',
       body: JSON.stringify(data),
     })
     if (res.statusCode === 200 || res.statusCode === 201) {
       enqueueSnackbar(res?.data?.message, { variant: 'success' })
-<<<<<<< HEAD
-    } else {
-=======
     } 
     else if (res.statusCode === 429) {
       enqueueSnackbar('Too many requests, Please try again after some time.', { variant: 'error' })
     } 
     else {
->>>>>>> bca3effc
       enqueueSnackbar(res?.error?.message, {
         variant: 'error',
       })
@@ -52,11 +43,7 @@
 
   return (
     <>
-<<<<<<< HEAD
-      <div className="w-full bg-[url('/newsletter/bg.svg')] bg-no-repeat bg-cover sm:px-6 lg:px-8 relative z-20">
-=======
       <div className="w-full bg-[url('/subscriber/bg.svg')] bg-no-repeat bg-cover sm:px-6 lg:px-8 relative z-20">
->>>>>>> bca3effc
         <div className='max-w-4xl pt-40 pb-10 mx-auto'>
           <div className='text-center mb-8'>
             <h1 className='text-3xl font-bold mb-2'>Get the latest updates</h1>

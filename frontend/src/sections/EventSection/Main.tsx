--- conflicted
+++ resolved
@@ -28,11 +28,7 @@
         {events?.length ? (
           <Carousel>
             <CarouselContent>
-<<<<<<< HEAD
-              {events?.map(({ cover_image, event_start_date, id, name, venue,event_mode }) => (
-=======
               {events?.map(({ cover_image, start_date, id, name, venue,event_mode }) => (
->>>>>>> bca3effc
                 <CarouselItem
                   className='basis-1/1 sm:basis-1/2 md:basis-1/3'
                   key={id}
@@ -41,17 +37,10 @@
                     <EventCard
                       eventId={id}
                       title={name}
-<<<<<<< HEAD
-                      date={event_start_date}
-                      imageSrc={cover_image}
-                      venue={venue}
-                      time={event_start_date}
-=======
                       date={start_date}
                       imageSrc={cover_image}
                       venue={venue}
                       time={start_date}
->>>>>>> bca3effc
                       event_mode={event_mode}
                     />
                   </div>

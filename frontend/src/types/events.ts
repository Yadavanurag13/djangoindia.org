export type Event = {
  id: string
  name: string
  description: string
  cover_image: string
  venue: string
  city: string
  venue_map_link: string
<<<<<<< HEAD
  event_start_date: string
  event_end_date: string
=======
  start_date: string
  end_date: string
>>>>>>> bca3effc
  registration_end_date: string
  event_mode: string
}

export type EventsResponse = Event[]<|MERGE_RESOLUTION|>--- conflicted
+++ resolved
@@ -6,13 +6,8 @@
   venue: string
   city: string
   venue_map_link: string
-<<<<<<< HEAD
-  event_start_date: string
-  event_end_date: string
-=======
   start_date: string
   end_date: string
->>>>>>> bca3effc
   registration_end_date: string
   event_mode: string
 }

--- conflicted
+++ resolved
@@ -26,15 +26,11 @@
     })
     if (res.statusCode === 200 || res.statusCode === 201) {
       enqueueSnackbar(res?.data?.message, { variant: 'success' })
-<<<<<<< HEAD
-    } else {
-=======
     } 
     else if (res.statusCode === 429) {
       enqueueSnackbar('Too many requests, Please try again after some time.', { variant: 'error' })
     } 
     else {
->>>>>>> bca3effc
       enqueueSnackbar(res?.error?.message, {
         variant: 'error',
       })

--- conflicted
+++ resolved
@@ -18,12 +18,6 @@
     siteName: 'Django India',
     images: [
       {
-<<<<<<< HEAD
-        url: '/djangoindia_logo.png',
-        width: 1200,
-        height: 630,
-      },
-=======
         url: '/og-image-large.png',
         width: 1200,
         height: 630,
@@ -33,7 +27,6 @@
         width: 400,
         height: 400,
       }
->>>>>>> bca3effc
     ],
     locale: 'en_IN',
     type: 'website',
@@ -42,9 +35,6 @@
     card: 'summary_large_image',
     title: 'Django India Community',
     description: 'Connect with Django developers across India.',
-<<<<<<< HEAD
-    images: ['/djangoindia_twitter.png'],
-=======
     images: [
       {
         url:'/og-twitter.jpg',
@@ -62,7 +52,6 @@
         height: 675,
       }
     ],
->>>>>>> bca3effc
   },
   robots: {
     index: true,

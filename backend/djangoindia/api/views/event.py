from djangoindia.api.serializers.event import (
    EventRegistrationSerializer,
    EventSerializer,
)
from djangoindia.bg_tasks.event_registration import registration_confirmation_email_task
<<<<<<< HEAD
from djangoindia.db.models.event import Event, EventRegistration
=======
from djangoindia.db.models.event import Event, EventRegistration,Sponsorship
>>>>>>> bca3effc
from rest_framework import generics, status
from rest_framework.mixins import CreateModelMixin, ListModelMixin, RetrieveModelMixin
from rest_framework.response import Response

from djangoindia.constants import POST, PRIMARY_KEY_SHORT
<<<<<<< HEAD
=======
from django.db.models import Prefetch
>>>>>>> bca3effc


# Create your views here.
class EventAPIView(
    generics.GenericAPIView, ListModelMixin, CreateModelMixin, RetrieveModelMixin
):
<<<<<<< HEAD
    queryset = Event.objects.all()
=======
    queryset = Event.objects.all().prefetch_related(
        Prefetch(
            'sponsors',
            queryset=Sponsorship.objects.filter(
                type='event_sponsorship'
            ).select_related('sponsor_details').only(
                'tier',
                'type',
                'sponsor_details__url',
                'sponsor_details__name',
                'sponsor_details__type',
                'sponsor_details__logo'
            ),
            to_attr='event_sponsors'
        )
    )
>>>>>>> bca3effc

    def get_serializer_class(self):
        if self.request.method == POST:
            return EventRegistrationSerializer
        return EventSerializer

    def get(self, request, *args, **kwargs):
        try:
            if (
                PRIMARY_KEY_SHORT in kwargs
            ):  # If pk is provided, retrieve a single instance
                return self.retrieve(request, *args, **kwargs)
            return self.list(request, *args, **kwargs)  # Otherwise, list all instances
        except Exception as e:
            return Response(
                {"message": str(e)}, status=status.HTTP_500_INTERNAL_SERVER_ERROR
            )

    def post(self, request, *args, **kwargs):
        try:
            if EventRegistration.objects.filter(
                email=request.data.get("email"), event=request.data.get("event")
            ).exists():
                return Response(
<<<<<<< HEAD
                    {"message": "You have already registered for this event."},
=======
                    {"message": "We get it, you’re excited. But you've already secured your ticket!"},
>>>>>>> bca3effc
                    status=status.HTTP_409_CONFLICT,
                )
            self.create(request, *args, **kwargs)

            # send email after registration
            recipient_email = request.data.get("email")
            event_id = request.data.get("event")
            registration_confirmation_email_task.delay(recipient_email, event_id)
            return Response(
                {"message": "You're in! We've sent a shiny email to your inbox. Time to celebrate!"},
                status=status.HTTP_201_CREATED,
            )
        except Exception as e:
            return Response(
                {"message": str(e)}, status=status.HTTP_500_INTERNAL_SERVER_ERROR
            )
<|MERGE_RESOLUTION|>--- conflicted
+++ resolved
@@ -1,90 +1,75 @@
-from djangoindia.api.serializers.event import (
-    EventRegistrationSerializer,
-    EventSerializer,
-)
-from djangoindia.bg_tasks.event_registration import registration_confirmation_email_task
-<<<<<<< HEAD
-from djangoindia.db.models.event import Event, EventRegistration
-=======
-from djangoindia.db.models.event import Event, EventRegistration,Sponsorship
->>>>>>> bca3effc
-from rest_framework import generics, status
-from rest_framework.mixins import CreateModelMixin, ListModelMixin, RetrieveModelMixin
-from rest_framework.response import Response
-
-from djangoindia.constants import POST, PRIMARY_KEY_SHORT
-<<<<<<< HEAD
-=======
-from django.db.models import Prefetch
->>>>>>> bca3effc
-
-
-# Create your views here.
-class EventAPIView(
-    generics.GenericAPIView, ListModelMixin, CreateModelMixin, RetrieveModelMixin
-):
-<<<<<<< HEAD
-    queryset = Event.objects.all()
-=======
-    queryset = Event.objects.all().prefetch_related(
-        Prefetch(
-            'sponsors',
-            queryset=Sponsorship.objects.filter(
-                type='event_sponsorship'
-            ).select_related('sponsor_details').only(
-                'tier',
-                'type',
-                'sponsor_details__url',
-                'sponsor_details__name',
-                'sponsor_details__type',
-                'sponsor_details__logo'
-            ),
-            to_attr='event_sponsors'
-        )
-    )
->>>>>>> bca3effc
-
-    def get_serializer_class(self):
-        if self.request.method == POST:
-            return EventRegistrationSerializer
-        return EventSerializer
-
-    def get(self, request, *args, **kwargs):
-        try:
-            if (
-                PRIMARY_KEY_SHORT in kwargs
-            ):  # If pk is provided, retrieve a single instance
-                return self.retrieve(request, *args, **kwargs)
-            return self.list(request, *args, **kwargs)  # Otherwise, list all instances
-        except Exception as e:
-            return Response(
-                {"message": str(e)}, status=status.HTTP_500_INTERNAL_SERVER_ERROR
-            )
-
-    def post(self, request, *args, **kwargs):
-        try:
-            if EventRegistration.objects.filter(
-                email=request.data.get("email"), event=request.data.get("event")
-            ).exists():
-                return Response(
-<<<<<<< HEAD
-                    {"message": "You have already registered for this event."},
-=======
-                    {"message": "We get it, you’re excited. But you've already secured your ticket!"},
->>>>>>> bca3effc
-                    status=status.HTTP_409_CONFLICT,
-                )
-            self.create(request, *args, **kwargs)
-
-            # send email after registration
-            recipient_email = request.data.get("email")
-            event_id = request.data.get("event")
-            registration_confirmation_email_task.delay(recipient_email, event_id)
-            return Response(
-                {"message": "You're in! We've sent a shiny email to your inbox. Time to celebrate!"},
-                status=status.HTTP_201_CREATED,
-            )
-        except Exception as e:
-            return Response(
-                {"message": str(e)}, status=status.HTTP_500_INTERNAL_SERVER_ERROR
-            )
+from djangoindia.api.serializers.event import (
+    EventRegistrationSerializer,
+    EventSerializer,
+)
+from djangoindia.bg_tasks.event_registration import registration_confirmation_email_task
+from djangoindia.db.models.event import Event, EventRegistration,Sponsorship
+from rest_framework import generics, status
+from rest_framework.mixins import CreateModelMixin, ListModelMixin, RetrieveModelMixin
+from rest_framework.response import Response
+
+from djangoindia.constants import POST, PRIMARY_KEY_SHORT
+from django.db.models import Prefetch
+
+
+# Create your views here.
+class EventAPIView(
+    generics.GenericAPIView, ListModelMixin, CreateModelMixin, RetrieveModelMixin
+):
+    queryset = Event.objects.all().prefetch_related(
+        Prefetch(
+            'sponsors',
+            queryset=Sponsorship.objects.filter(
+                type='event_sponsorship'
+            ).select_related('sponsor_details').only(
+                'tier',
+                'type',
+                'sponsor_details__url',
+                'sponsor_details__name',
+                'sponsor_details__type',
+                'sponsor_details__logo'
+            ),
+            to_attr='event_sponsors'
+        )
+    )
+
+    def get_serializer_class(self):
+        if self.request.method == POST:
+            return EventRegistrationSerializer
+        return EventSerializer
+
+    def get(self, request, *args, **kwargs):
+        try:
+            if (
+                PRIMARY_KEY_SHORT in kwargs
+            ):  # If pk is provided, retrieve a single instance
+                return self.retrieve(request, *args, **kwargs)
+            return self.list(request, *args, **kwargs)  # Otherwise, list all instances
+        except Exception as e:
+            return Response(
+                {"message": str(e)}, status=status.HTTP_500_INTERNAL_SERVER_ERROR
+            )
+
+    def post(self, request, *args, **kwargs):
+        try:
+            if EventRegistration.objects.filter(
+                email=request.data.get("email"), event=request.data.get("event")
+            ).exists():
+                return Response(
+                    {"message": "We get it, you’re excited. But you've already secured your ticket!"},
+                    status=status.HTTP_409_CONFLICT,
+                )
+            self.create(request, *args, **kwargs)
+
+            # send email after registration
+            recipient_email = request.data.get("email")
+            event_id = request.data.get("event")
+            registration_confirmation_email_task.delay(recipient_email, event_id)
+            return Response(
+                {"message": "You're in! We've sent a shiny email to your inbox. Time to celebrate!"},
+                status=status.HTTP_201_CREATED,
+            )
+        except Exception as e:
+            return Response(
+                {"message": str(e)}, status=status.HTTP_500_INTERNAL_SERVER_ERROR
+            )
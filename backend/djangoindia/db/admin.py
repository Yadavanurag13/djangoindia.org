--- conflicted
+++ resolved
@@ -1,150 +1,133 @@
-# from django.conf import settings
-from django.contrib import admin
-
-from .forms import EventForm, EmailForm, UpdateForm
-from djangoindia.db.models.event import Event, EventRegistration,Sponsor,Sponsorship
-from djangoindia.db.models.communication import Subscriber, ContactUs
-from djangoindia.db.models.update import Update
-
-from django.core.mail import send_mass_mail
-from django.conf import settings
-from django.shortcuts import redirect
-from django.urls import path
-from django.template.response import TemplateResponse
-from django.contrib import messages
-
-
-# Register your models here.
-
-@admin.action(description="Send email to selected users")
-def send_email_to_selected_users(modeladmin, request, queryset):
-    ids = queryset.values_list('id', flat=True)
-    return redirect(f'send_email/?ids={",".join(map(str, ids))}')
-
-class SponsorInline(admin.TabularInline):
-    model = Sponsorship
-    extra = 1 
-
-class EventRegistrationInline(admin.TabularInline):
-    model = EventRegistration
-    extra = 0
-    readonly_fields = [field.name for field in EventRegistration._meta.get_fields()]
-
-@admin.register(Event)
-class EventAdmin(admin.ModelAdmin):
-<<<<<<< HEAD
-=======
-    list_display = ('name','city', 'start_date', 'event_mode', 'created_at')
->>>>>>> bca3effc
-    readonly_fields = ('created_at', 'updated_at')
-    search_fields=['name','city']
-    form = EventForm
-    inlines = [EventRegistrationInline,SponsorInline]
-
-
-@admin.register(EventRegistration)
-class EventRegistrationAdmin(admin.ModelAdmin):
-<<<<<<< HEAD
-=======
-    list_display = ('event', 'first_name', 'email', 'created_at')
->>>>>>> bca3effc
-    readonly_fields = ('created_at', 'updated_at')
-    search_fields=['email','event__name','first_name','last_name',]
-    actions = [send_email_to_selected_users]
-
-    def get_urls(self):
-        urls = super().get_urls()
-        custom_urls = [
-            path('send_email/', self.admin_site.admin_view(self.send_email_view), name='send_email'),
-        ]
-        return custom_urls + urls
-
-    def send_email_view(self, request):
-        if request.method == 'POST':
-            form = EmailForm(request.POST)
-            if form.is_valid():
-                try:
-                    subject = form.cleaned_data['subject']
-                    message = form.cleaned_data['message']
-                    emails = []
-                    from_email = settings.DEFAULT_FROM_EMAIL
-
-                    registration_ids = request.GET.get('ids').split(',')
-                    queryset = EventRegistration.objects.filter(id__in=registration_ids)
-
-                    for registration in queryset:
-                        recipient_email = registration.email 
-                        emails.append((subject, message, from_email, [recipient_email]))
-
-                    send_mass_mail(emails, fail_silently=False)
-                    messages.success(request, f"{len(emails)} emails sent successfully.")
-                    return redirect('../')
-                except Exception as e:
-                    messages.error(request, f"Error sending emails: {str(e)}")
-        else:
-            form = EmailForm()
-
-        context = {
-            'form': form,
-            'opts': self.model._meta,
-            'queryset': request.GET.get('ids').split(','),
-        }
-        return TemplateResponse(request, 'admin/send_email.html', context)
-
-
-<<<<<<< HEAD
-@admin.register(NewsletterSubscription)
-class EventRegistrationAdmin(admin.ModelAdmin):
-    readonly_fields = ('created_at', 'updated_at')
-
-@admin.register(ContactUs)
-class EventRegistrationAdmin(admin.ModelAdmin):
-    readonly_fields = ('created_at', 'updated_at')
-=======
-@admin.register(Subscriber)
-class SubscriberAdmin(admin.ModelAdmin):
-    list_display = ('email', 'created_at')
-    readonly_fields = ('created_at', 'updated_at')
-    ordering = ('-created_at',)
-    search_fields = ['name', 'email',]
-
-@admin.register(ContactUs)
-class ContactUsAdmin(admin.ModelAdmin):
-    list_display = ('first_name', 'email', 'created_at')
-    readonly_fields = ('created_at', 'updated_at')
-    ordering = ('-created_at',)
-    search_fields = ['email',]
-
-@admin.register(Sponsorship)
-class SponsorshipAdmin(admin.ModelAdmin):
-    list_display = ('sponsor_details', 'tier', 'type', 'event')
-    list_filter = ('type', 'event', 'tier')
-    search_fields = ['sponsor_details__name',]
-    readonly_fields = ('created_at', 'updated_at')
-
-@admin.register(Sponsor)
-class SponsorAdmin(admin.ModelAdmin):
-    list_display = ['name', 'type', 'email']
-    search_fields = ['name',]
-    readonly_fields = ('created_at', 'updated_at')
-    
-#email sending functionality and update registration
-@admin.register(Update)
-class UpdateAdmin(admin.ModelAdmin):
-    form = UpdateForm
-    list_display = ('title', 'type', 'created_by', 'created_at', 'mail_sent')
-    search_fields = ['title','created_by__username','created_by__first_name','type']
-    readonly_fields = ('created_by', 'created_at', 'updated_at')
-    actions = ['send_update']
-
-    def save_model(self, request, obj, form, change):
-        obj.created_by = request.user
-        super().save_model(request, obj, form, change)
-    
-    def send_update(self, request, queryset):
-        for update in queryset:
-            update.send_bulk_emails()
-        self.message_user(request, "Update emails sent.")
-    send_update.short_description = "Send selected updates to subscribers"
-
->>>>>>> bca3effc
+# from django.conf import settings
+from django.contrib import admin
+
+from .forms import EventForm, EmailForm, UpdateForm
+from djangoindia.db.models.event import Event, EventRegistration,Sponsor,Sponsorship
+from djangoindia.db.models.communication import Subscriber, ContactUs
+from djangoindia.db.models.update import Update
+
+from django.core.mail import send_mass_mail
+from django.conf import settings
+from django.shortcuts import redirect
+from django.urls import path
+from django.template.response import TemplateResponse
+from django.contrib import messages
+
+
+# Register your models here.
+
+@admin.action(description="Send email to selected users")
+def send_email_to_selected_users(modeladmin, request, queryset):
+    ids = queryset.values_list('id', flat=True)
+    return redirect(f'send_email/?ids={",".join(map(str, ids))}')
+
+class SponsorInline(admin.TabularInline):
+    model = Sponsorship
+    extra = 1 
+
+class EventRegistrationInline(admin.TabularInline):
+    model = EventRegistration
+    extra = 0
+    readonly_fields = [field.name for field in EventRegistration._meta.get_fields()]
+
+@admin.register(Event)
+class EventAdmin(admin.ModelAdmin):
+    list_display = ('name','city', 'start_date', 'event_mode', 'created_at')
+    readonly_fields = ('created_at', 'updated_at')
+    search_fields=['name','city']
+    form = EventForm
+    inlines = [EventRegistrationInline,SponsorInline]
+
+
+@admin.register(EventRegistration)
+class EventRegistrationAdmin(admin.ModelAdmin):
+    list_display = ('event', 'first_name', 'email', 'created_at')
+    readonly_fields = ('created_at', 'updated_at')
+    search_fields=['email','event__name','first_name','last_name',]
+    actions = [send_email_to_selected_users]
+
+    def get_urls(self):
+        urls = super().get_urls()
+        custom_urls = [
+            path('send_email/', self.admin_site.admin_view(self.send_email_view), name='send_email'),
+        ]
+        return custom_urls + urls
+
+    def send_email_view(self, request):
+        if request.method == 'POST':
+            form = EmailForm(request.POST)
+            if form.is_valid():
+                try:
+                    subject = form.cleaned_data['subject']
+                    message = form.cleaned_data['message']
+                    emails = []
+                    from_email = settings.DEFAULT_FROM_EMAIL
+
+                    registration_ids = request.GET.get('ids').split(',')
+                    queryset = EventRegistration.objects.filter(id__in=registration_ids)
+
+                    for registration in queryset:
+                        recipient_email = registration.email 
+                        emails.append((subject, message, from_email, [recipient_email]))
+
+                    send_mass_mail(emails, fail_silently=False)
+                    messages.success(request, f"{len(emails)} emails sent successfully.")
+                    return redirect('../')
+                except Exception as e:
+                    messages.error(request, f"Error sending emails: {str(e)}")
+        else:
+            form = EmailForm()
+
+        context = {
+            'form': form,
+            'opts': self.model._meta,
+            'queryset': request.GET.get('ids').split(','),
+        }
+        return TemplateResponse(request, 'admin/send_email.html', context)
+
+
+@admin.register(Subscriber)
+class SubscriberAdmin(admin.ModelAdmin):
+    list_display = ('email', 'created_at')
+    readonly_fields = ('created_at', 'updated_at')
+    ordering = ('-created_at',)
+    search_fields = ['name', 'email',]
+
+@admin.register(ContactUs)
+class ContactUsAdmin(admin.ModelAdmin):
+    list_display = ('first_name', 'email', 'created_at')
+    readonly_fields = ('created_at', 'updated_at')
+    ordering = ('-created_at',)
+    search_fields = ['email',]
+
+@admin.register(Sponsorship)
+class SponsorshipAdmin(admin.ModelAdmin):
+    list_display = ('sponsor_details', 'tier', 'type', 'event')
+    list_filter = ('type', 'event', 'tier')
+    search_fields = ['sponsor_details__name',]
+    readonly_fields = ('created_at', 'updated_at')
+
+@admin.register(Sponsor)
+class SponsorAdmin(admin.ModelAdmin):
+    list_display = ['name', 'type', 'email']
+    search_fields = ['name',]
+    readonly_fields = ('created_at', 'updated_at')
+    
+#email sending functionality and update registration
+@admin.register(Update)
+class UpdateAdmin(admin.ModelAdmin):
+    form = UpdateForm
+    list_display = ('title', 'type', 'created_by', 'created_at', 'mail_sent')
+    search_fields = ['title','created_by__username','created_by__first_name','type']
+    readonly_fields = ('created_by', 'created_at', 'updated_at')
+    actions = ['send_update']
+
+    def save_model(self, request, obj, form, change):
+        obj.created_by = request.user
+        super().save_model(request, obj, form, change)
+    
+    def send_update(self, request, queryset):
+        for update in queryset:
+            update.send_bulk_emails()
+        self.message_user(request, "Update emails sent.")
+    send_update.short_description = "Send selected updates to subscribers"